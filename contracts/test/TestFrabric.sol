// SPDX-License-Identifier: AGPLv3
pragma solidity ^0.8.9;

import "../erc20/FrabricWhitelist.sol";
import "../interfaces/thread/IThreadDeployer.sol";

contract TestFrabric is FrabricWhitelist {
  // Used by the Thread to determine how long to delay enabling Upgrade proposals for
  function votingPeriod() external pure returns (uint256) {
    return (2 weeks);
  }

  // Contracts ask for the erc20 just as its the whitelist
  // That's why this contract is a whitelist even when the Frabric isn't
  function erc20() external view returns (address) {
    return address(this);
  }

  function setWhitelisted(address person, bytes32 dataHash) external {
    _setWhitelisted(person, dataHash);
  }

<<<<<<< HEAD
  function threadDeployDeployer(
    address threadDeployer, 
    uint256 _variant,
    address _agent,
    string memory _name,
    string memory _symbol,
    bytes calldata data) external {
      IThreadDeployer(threadDeployer).deploy(_variant, _agent, _name, _symbol, data);
    }

  constructor() initializer {
=======
  constructor() Composable("Frabric") initializer {
    __Composable_init("Frabric", false);
>>>>>>> d7001a57
    __FrabricWhitelist_init(address(0));
  }
}<|MERGE_RESOLUTION|>--- conflicted
+++ resolved
@@ -20,7 +20,6 @@
     _setWhitelisted(person, dataHash);
   }
 
-<<<<<<< HEAD
   function threadDeployDeployer(
     address threadDeployer, 
     uint256 _variant,
@@ -31,11 +30,9 @@
       IThreadDeployer(threadDeployer).deploy(_variant, _agent, _name, _symbol, data);
     }
 
-  constructor() initializer {
-=======
+  
   constructor() Composable("Frabric") initializer {
     __Composable_init("Frabric", false);
->>>>>>> d7001a57
     __FrabricWhitelist_init(address(0));
   }
 }