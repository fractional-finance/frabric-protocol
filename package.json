--- conflicted
+++ resolved
@@ -7,15 +7,10 @@
     "bn-chai": "^1.0.1",
     "chai": "^4.3.4",
     "chai-as-promised": "^7.1.1",
-<<<<<<< HEAD
-    "node": "^17.0.1",
     "web3": "^1.6.0"
-=======
-    "web3": "^1.2.9",
     "@codechecks/client": "^0.1.12",
     "coveralls": "^3.1.1",
     "eth-gas-reporter": "^0.2.23"
->>>>>>> 01985b05
   },
   "scripts": {
     "test": "truffle test"
