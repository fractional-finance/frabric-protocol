--- conflicted
+++ resolved
@@ -70,8 +70,6 @@
     ethers.utils.id("Upgrade to the Frabric")
   );
   await completeProposal(frabric, 1);
-<<<<<<< HEAD
-=======
 
   proxy = new ethers.Contract(
     proxy,
@@ -80,7 +78,6 @@
   )
   await proxy.triggerUpgrade(frabric.address, 2);
 
->>>>>>> 577533fb
   frabric = new ethers.Contract(
     frabric.address,
     require("../artifacts/contracts/frabric/Frabric.sol/Frabric.json").abi,
