--- conflicted
+++ resolved
@@ -6,8 +6,6 @@
     .should();
 
 let IntegratedDAO = artifacts.require("StubbedDao");
-
-<<<<<<< HEAD
 
 contract("IntegratedDAO", accounts=> {
     let holder = accounts[0];
@@ -28,13 +26,6 @@
         let tx2 = await dao.voteYes(tx1.logs[0].args.id.toNumber())
         assert.equal(tx2.logs[0].event, "YesVote");
         assert.equal(tx2.logs[0].args.votes.toNumber(), 1);
-=======
-contract("IntegratedDAO", (accounts) => {
-    let dao = StubbedDao.new();
-    let holder = accounts[0];
-
-    it ("Should be able to propose a Paper Proposal", async () => {
->>>>>>> 01985b05
     });
 
     it("Should be able to propose an Oracle Change", async () => {});
